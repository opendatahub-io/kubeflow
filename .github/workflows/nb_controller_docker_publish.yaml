name: Build & Publish Notebook Controller Docker image
on:
  push:
    branches:
      - master
      - v*-branch
    paths:
      - components/notebook-controller/**
      - components/common/**
      - releasing/version/VERSION
<<<<<<< HEAD
  pull_request:
    branches:
      - master
      - v*-branch
    paths:
      - components/notebook-controller/**
      - components/common/**
=======

env:
  DOCKER_USER: kubeflownotebookswg
  IMG: kubeflownotebookswg/notebook-controller
  ARCH: linux/ppc64le,linux/amd64
>>>>>>> 989c0afb

jobs:
  push_to_registry:
    name: Build & Push Docker image to Docker Hub
    runs-on: ubuntu-latest
    steps:
    - name: Checkout
      uses: actions/checkout@v3

    - uses: dorny/paths-filter@v2
      id: filter
      with:
        filters: |
          version:
            - 'releasing/version/VERSION'

    - name: Login to DockerHub
      uses: docker/login-action@v2
      with:
        username: ${{ env.DOCKER_USER }}
        password: ${{ secrets.KUBEFLOWNOTEBOOKSWG_DOCKER_TOKEN }}

    - name: Setup QEMU
      uses: docker/setup-qemu-action@v2
      with:
        platforms: ppc64le

    - name: Setup Docker Buildx
      uses: docker/setup-buildx-action@v2

    - name: Build and push multi-arch docker image
      run: |
        cd components/notebook-controller
        make docker-build-push-multi-arch

    - name: Build and push latest multi-arch docker image
      if: github.ref == 'refs/heads/master'
      run: |
        export TAG=latest
        cd components/notebook-controller
        make docker-build-push-multi-arch

    - name: Build and push multi-arch docker image on Version change
      id: version
      if: steps.filter.outputs.version == 'true'
      run: |
        export TAG=$(cat releasing/version/VERSION)
        cd components/notebook-controller
<<<<<<< HEAD
        export IMG=kubeflownotebookswg/notebook-controller
        make docker-push

    - name: Run Notebook Controller push on Version change
      id: version
      if: github.event_name == 'push' && steps.filter.outputs.version == 'true'
      run: |
        export TAG=$(cat releasing/version/VERSION)
        cd components/notebook-controller
        export IMG=kubeflownotebookswg/notebook-controller
        make docker-build
        make docker-push
=======
        make docker-build-push-multi-arch
>>>>>>> 989c0afb
<|MERGE_RESOLUTION|>--- conflicted
+++ resolved
@@ -8,21 +8,11 @@
       - components/notebook-controller/**
       - components/common/**
       - releasing/version/VERSION
-<<<<<<< HEAD
-  pull_request:
-    branches:
-      - master
-      - v*-branch
-    paths:
-      - components/notebook-controller/**
-      - components/common/**
-=======
 
 env:
   DOCKER_USER: kubeflownotebookswg
   IMG: kubeflownotebookswg/notebook-controller
   ARCH: linux/ppc64le,linux/amd64
->>>>>>> 989c0afb
 
 jobs:
   push_to_registry:
@@ -71,19 +61,4 @@
       run: |
         export TAG=$(cat releasing/version/VERSION)
         cd components/notebook-controller
-<<<<<<< HEAD
-        export IMG=kubeflownotebookswg/notebook-controller
-        make docker-push
-
-    - name: Run Notebook Controller push on Version change
-      id: version
-      if: github.event_name == 'push' && steps.filter.outputs.version == 'true'
-      run: |
-        export TAG=$(cat releasing/version/VERSION)
-        cd components/notebook-controller
-        export IMG=kubeflownotebookswg/notebook-controller
-        make docker-build
-        make docker-push
-=======
-        make docker-build-push-multi-arch
->>>>>>> 989c0afb
+        make docker-build-push-multi-arch