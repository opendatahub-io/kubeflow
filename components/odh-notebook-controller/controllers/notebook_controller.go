--- conflicted
+++ resolved
@@ -250,8 +250,6 @@
 	configMapFileNames := map[string][]string{
 		odhConfigMapName:        {"ca-bundle.crt", "odh-ca-bundle.crt"},
 		selfSignedConfigMapName: {"ca.crt"},
-<<<<<<< HEAD
-=======
 	}
 
 	for _, configMapName := range configMapList {
@@ -336,103 +334,6 @@
 				return err
 			}
 		}
->>>>>>> fa442a1b
-	}
-	return nil
-}
-
-// IsConfigMapDeleted check if configmap is deleted
-// and the notebook is using the configmap as a volume
-func (r *OpenshiftNotebookReconciler) IsConfigMapDeleted(notebook *nbv1.Notebook, ctx context.Context) bool {
-
-	// Initialize logger format
-	log := r.Log.WithValues("notebook", notebook.Name, "namespace", notebook.Namespace)
-
-	var workbenchConfigMapExists bool
-	workbenchConfigMapExists = false
-
-	for _, configMapName := range configMapList {
-
-		configMap := &corev1.ConfigMap{}
-		if err := r.Get(ctx, client.ObjectKey{Namespace: notebook.Namespace, Name: configMapName}, configMap); err != nil {
-			// if configmap odh-trusted-ca-bundle is not found,
-			// no need to create the workbench-trusted-ca-bundle
-			if apierrs.IsNotFound(err) && configMapName == odhConfigMapName {
-				return nil
-			}
-			log.Info("Unable to fetch ConfigMap", "configMap", configMapName)
-			continue
-		}
-
-		// Search for the certificate in the ConfigMap
-		for _, certFile := range configMapFileNames[configMapName] {
-
-			certData, ok := configMap.Data[certFile]
-			// If ca-bundle.crt is not found in the ConfigMap odh-trusted-ca-bundle
-			// no need to create the workbench-trusted-ca-bundle, as it is created
-			// by annotation inject-ca-bundle: "true"
-			if !ok || certFile == "ca-bundle.crt" && certData == "" {
-				return nil
-			}
-			if !ok || certData == "" {
-				continue
-			}
-
-			// Attempt to decode PEM encoded certificate
-			block, _ := pem.Decode([]byte(certData))
-			if block != nil && block.Type == "CERTIFICATE" {
-				// Attempt to parse the certificate
-				_, err := x509.ParseCertificate(block.Bytes)
-				if err != nil {
-					log.Error(err, "Error parsing certificate", "configMap", configMap.Name, "certFile", certFile)
-					continue
-				}
-				// Add the certificate to the pool
-				rootCertPool = append(rootCertPool, []byte(certData))
-			} else if len(certData) > 0 {
-				log.Info("Invalid certificate format", "configMap", configMap.Name, "certFile", certFile)
-			}
-		}
-	}
-
-	if len(rootCertPool) > 0 {
-		desiredTrustedCAConfigMap := &corev1.ConfigMap{
-			ObjectMeta: metav1.ObjectMeta{
-				Name:      "workbench-trusted-ca-bundle",
-				Namespace: notebook.Namespace,
-				Labels:    map[string]string{"opendatahub.io/managed-by": "workbenches"},
-			},
-			Data: map[string]string{
-				"ca-bundle.crt": string(bytes.Join(rootCertPool, []byte{})),
-			},
-		}
-
-		foundTrustedCAConfigMap := &corev1.ConfigMap{}
-		err := r.Get(ctx, client.ObjectKey{
-			Namespace: desiredTrustedCAConfigMap.Namespace,
-			Name:      desiredTrustedCAConfigMap.Name,
-		}, foundTrustedCAConfigMap)
-		if err != nil {
-			if apierrs.IsNotFound(err) {
-				r.Log.Info("Creating workbench-trusted-ca-bundle configmap", "namespace", notebook.Namespace, "notebook", notebook.Name)
-				err = r.Create(ctx, desiredTrustedCAConfigMap)
-				if err != nil && !apierrs.IsAlreadyExists(err) {
-					r.Log.Error(err, "Unable to create the workbench-trusted-ca-bundle ConfigMap")
-					return err
-				} else {
-					r.Log.Info("Created workbench-trusted-ca-bundle ConfigMap", "namespace", notebook.Namespace, "notebook", notebook.Name)
-				}
-			}
-		} else if err == nil && !reflect.DeepEqual(foundTrustedCAConfigMap.Data, desiredTrustedCAConfigMap.Data) {
-			// some data has changed, update the ConfigMap
-			r.Log.Info("Updating workbench-trusted-ca-bundle ConfigMap", "namespace", notebook.Namespace, "notebook", notebook.Name)
-			foundTrustedCAConfigMap.Data = desiredTrustedCAConfigMap.Data
-			err = r.Update(ctx, foundTrustedCAConfigMap)
-			if err != nil {
-				r.Log.Error(err, "Unable to update the workbench-trusted-ca-bundle ConfigMap")
-				return err
-			}
-		}
 	}
 	return nil
 }
@@ -461,7 +362,6 @@
 			if volume.ConfigMap != nil && volume.ConfigMap.Name == "workbench-trusted-ca-bundle" {
 				log.Info("workbench-trusted-ca-bundle ConfigMap is deleted and used by the notebook as a volume")
 				return true
-<<<<<<< HEAD
 			}
 		}
 	}
@@ -502,48 +402,6 @@
 					imgContainer.VolumeMounts = append(imgContainer.VolumeMounts[:index], imgContainer.VolumeMounts[index+1:]...)
 				}
 			}
-=======
-			}
-		}
-	}
-	return false
-}
-
-// UnsetEnvVars removes the environment variables from the notebook container
-func (r *OpenshiftNotebookReconciler) UnsetNotebookCertConfig(notebook *nbv1.Notebook, ctx context.Context) error {
-
-	// Initialize logger format
-	log := r.Log.WithValues("notebook", notebook.Name, "namespace", notebook.Namespace)
-
-	// Get the notebook object
-	envVars := []string{"PIP_CERT", "REQUESTS_CA_BUNDLE", "SSL_CERT_FILE", "PIPELINES_SSL_SA_CERTS", "GIT_SSL_CAINFO"}
-	notebookSpecChanged := false
-	patch := client.MergeFrom(notebook.DeepCopy())
-	copyNotebook := notebook.DeepCopy()
-
-	notebookContainers := &copyNotebook.Spec.Template.Spec.Containers
-	notebookVolumes := &copyNotebook.Spec.Template.Spec.Volumes
-	var imgContainer corev1.Container
-
-	// Unset the env variables in the notebook
-	for _, container := range *notebookContainers {
-		// Update notebook image container with env Variables
-		if container.Name == notebook.Name {
-			imgContainer = container
-			for _, key := range envVars {
-				for index, env := range imgContainer.Env {
-					if key == env.Name {
-						imgContainer.Env = append(imgContainer.Env[:index], imgContainer.Env[index+1:]...)
-					}
-				}
-			}
-			// Unset VolumeMounts in the notebook
-			for index, volumeMount := range imgContainer.VolumeMounts {
-				if volumeMount.Name == "trusted-ca" {
-					imgContainer.VolumeMounts = append(imgContainer.VolumeMounts[:index], imgContainer.VolumeMounts[index+1:]...)
-				}
-			}
->>>>>>> fa442a1b
 			// Update container with Env and Volume Mount Changes
 			for index, container := range *notebookContainers {
 				if container.Name == notebook.Name {
