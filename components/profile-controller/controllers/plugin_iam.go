package controllers

import (
	"context"
	"encoding/json"
	"errors"
	"fmt"
	"net/url"
	"strings"

	awssdk "github.com/aws/aws-sdk-go/aws"
	"github.com/aws/aws-sdk-go/aws/session"
	"github.com/aws/aws-sdk-go/service/iam"
	"github.com/go-logr/logr"
	profilev1 "github.com/kubeflow/kubeflow/components/profile-controller/api/v1"
	"github.com/tidwall/gjson"
	corev1 "k8s.io/api/core/v1"
	"k8s.io/apimachinery/pkg/types"
)

const (
	// plugin kind
	KIND_AWS_IAM_FOR_SERVICE_ACCOUNT = "AwsIamForServiceAccount"
	AWS_ANNOTATION_KEY               = "eks.amazonaws.com/role-arn"
	AWS_TRUST_IDENTITY_SUBJECT       = "system:serviceaccount:%s:%s"
	AWS_DEFAULT_AUDIENCE             = "sts.amazonaws.com"
	DEFAULT_SERVICE_ACCOUNT          = DEFAULT_EDITOR
)

type AwsIAMForServiceAccount struct {
	AwsIAMRole   string `json:"awsIamRole,omitempty"`
	AnnotateOnly bool   `json:"AnnotateOnly,omitempty"`
}

// ApplyPlugin annotate service account with the ARN of the IAM role and update trust relationship of IAM role
func (aws *AwsIAMForServiceAccount) ApplyPlugin(r *ProfileReconciler, profile *profilev1.Profile) error {
	logger := r.Log.WithValues("profile", profile.Name)
	if err := aws.patchAnnotation(r, profile.Name, DEFAULT_SERVICE_ACCOUNT, addIAMRoleAnnotation, logger); err != nil {
		return err
	}
<<<<<<< HEAD
	logger.Info("Setting up iam roles and policy for service account.", "ServiceAccount", DEFAULT_SERVICE_ACCOUNT, "Role", aws.AwsIAMRole)
	return aws.updateIAMForServiceAccount(profile.Name, DEFAULT_SERVICE_ACCOUNT, addServiceAccountInAssumeRolePolicy)
=======

	logger.Info("Setting up iam roles and policy for service account.", "ServiceAccount", DEFAULT_SERVICE_ACCOUNT, "Role", aws.AwsIAMRole)
	return aws.updateIAMForServiceAccount(profile.Name, DEFAULT_SERVICE_ACCOUNT, addServiceAccountInAssumeRolePolicy, logger)
>>>>>>> 989c0afb
}

// RevokePlugin remove role in service account annotation and delete service account record in IAM trust relationship.
func (aws *AwsIAMForServiceAccount) RevokePlugin(r *ProfileReconciler, profile *profilev1.Profile) error {
	logger := r.Log.WithValues("profile", profile.Name)
	if err := aws.patchAnnotation(r, profile.Name, DEFAULT_SERVICE_ACCOUNT, removeIAMRoleAnnotation, logger); err != nil {
		return err
	}
<<<<<<< HEAD
	logger.Info("Clean up AWS IAM Role for Service Account.", "ServiceAccount", DEFAULT_SERVICE_ACCOUNT, "Role", aws.AwsIAMRole)
	return aws.updateIAMForServiceAccount(profile.Name, DEFAULT_SERVICE_ACCOUNT, removeServiceAccountInAssumeRolePolicy)
=======

	logger.Info("Clean up AWS IAM Role for Service Account.", "ServiceAccount", DEFAULT_SERVICE_ACCOUNT, "Role", aws.AwsIAMRole)
	return aws.updateIAMForServiceAccount(profile.Name, DEFAULT_SERVICE_ACCOUNT, removeServiceAccountInAssumeRolePolicy, logger)
>>>>>>> 989c0afb
}

// patchAnnotation will patch annotation to k8s service account in order to pair up with GCP identity
func (aws *AwsIAMForServiceAccount) patchAnnotation(r *ProfileReconciler, namespace string, ksa string, annotationFunc func(*corev1.ServiceAccount, string), logger logr.Logger) error {
	ctx := context.Background()
	found := &corev1.ServiceAccount{}
	err := r.Get(ctx, types.NamespacedName{Name: ksa, Namespace: namespace}, found)
	if err != nil {
		return err
	}

	if aws.AwsIAMRole == "" {
		return errors.New("failed to setup service account because awsIamRole is empty")
	}

	annotationFunc(found, aws.AwsIAMRole)
	logger.Info("Patch Annotation for service account: ", "namespace ", namespace, "name ", ksa)
	return r.Update(ctx, found)
}

// updateIAMForServiceAccount update AWS IAM Roles trust relationship with namespace and service account
func (aws *AwsIAMForServiceAccount) updateIAMForServiceAccount(serviceAccountNamespace, serviceAccountName string, updateAssumeRolePolicy func(string, string, string) (string, error), logger logr.Logger) error {
	if aws.isAnnotateOnly() {
		logger.Info("AnnotateOnly set to true IAM roles and policy will not be mutated")
		return nil
	}

	sess, err := session.NewSession()
	if err != nil {
		return fmt.Errorf("error getting AWS session while retrieving region: %v", err)
	}
	svc := iam.New(sess)
	roleName := getIAMRoleNameFromIAMRoleArn(aws.AwsIAMRole)
	roleInput := &iam.GetRoleInput{
		RoleName: awssdk.String(roleName),
	}

	output, err := svc.GetRole(roleInput)
	if err != nil {
		return err
	}

	// Seems AssumeRolePolicyDocument is URL encoded
	decodeValue, err := url.QueryUnescape(awssdk.StringValue(output.Role.AssumeRolePolicyDocument))
	if err != nil {
		return err
	}

	updatedRolePolicy, err := updateAssumeRolePolicy(decodeValue, serviceAccountNamespace, serviceAccountName)
	if err != nil {
		if _, ok := err.(*ConditionExistError); ok {
			// we just skip role update here
			return nil
		}
	}

	input := &iam.UpdateAssumeRolePolicyInput{
		RoleName:       awssdk.String(roleName),
		PolicyDocument: awssdk.String(updatedRolePolicy),
	}
	if _, err = svc.UpdateAssumeRolePolicy(input); err != nil {
		return err
	}
	return nil
}

// addIAMRoleAnnotation add `eks.amazonaws.com/role-arn:roleArn` to service account annotations
func addIAMRoleAnnotation(sa *corev1.ServiceAccount, iamRoleArn string) {
	if sa.Annotations == nil {
		sa.Annotations = map[string]string{AWS_ANNOTATION_KEY: iamRoleArn}
	} else {
		sa.Annotations[AWS_ANNOTATION_KEY] = iamRoleArn
	}
}

// removeIAMRoleAnnotation remove `eks.amazonaws.com/role-arn:roleArn` in service account annotations
func removeIAMRoleAnnotation(sa *corev1.ServiceAccount, iamRoleArn string) {
	if sa.Annotations == nil {
	} else {
		if _, ok := sa.Annotations[AWS_ANNOTATION_KEY]; ok {
			delete(sa.Annotations, AWS_ANNOTATION_KEY)
		}
	}
}

// add serviceAccountNamespace/serviceAccountName in assumeRolePolicy
func addServiceAccountInAssumeRolePolicy(policyDocument, serviceAccountNamespace, serviceAccountName string) (string, error) {
	var oldDoc MapOfInterfaces
	err := json.Unmarshal([]byte(policyDocument), &oldDoc)
	if err != nil {
		return "", err
	}
	var statements []MapOfInterfaces
	statementInBytes, err := json.Marshal(oldDoc["Statement"])
	if err != nil {
		return "", err
	}
	json.Unmarshal(statementInBytes, &statements)

	oidcRoleArn := gjson.Get(policyDocument, "Statement.0.Principal.Federated").String()
	issuerUrlWithProtocol := getIssuerUrlFromProviderArn(oidcRoleArn)

	key := fmt.Sprintf("%s:sub", issuerUrlWithProtocol)
	trustIdentity := fmt.Sprintf(AWS_TRUST_IDENTITY_SUBJECT, serviceAccountNamespace, serviceAccountName)

	// We assume we only operator on first statement, don't add/remove new statement
	statement := statements[0]
	statementInBytes, err = json.Marshal(statement)
	if err != nil {
		return "", err
	}
	identities := gjson.Get(string(statementInBytes), "Condition.StringEquals").Map()

	var originalIdentities []string
	val, ok := identities[key]
	if ok {
		for _, identity := range val.Array() {
			if identity.Str == trustIdentity {
				// check if trustIdentity is in the list, if so, we skip add it
				return policyDocument, &ConditionExistError{}
			}
			originalIdentities = append(originalIdentities, identity.Str)
		}
	}

	// add new serviceAccountNamespace/serviceAccountName record
	originalIdentities = append(originalIdentities, fmt.Sprintf(AWS_TRUST_IDENTITY_SUBJECT, serviceAccountNamespace, serviceAccountName))
	document := MakeAssumeRoleWithWebIdentityPolicyDocument(oidcRoleArn, MapOfInterfaces{
		"StringEquals": map[string][]string{
			issuerUrlWithProtocol + ":aud": []string{AWS_DEFAULT_AUDIENCE},
			issuerUrlWithProtocol + ":sub": originalIdentities,
		},
	})

	newAssumeRolePolicyDocument := MakePolicyDocument(document)
	newPolicyDoc, err := json.Marshal(newAssumeRolePolicyDocument)
	if err != nil {
		return "", err
	}
	return string(newPolicyDoc), nil
}

func removeServiceAccountInAssumeRolePolicy(policyDocument, serviceAccountNamespace, serviceAccountName string) (string, error) {
	var oldDoc MapOfInterfaces
	json.Unmarshal([]byte(policyDocument), &oldDoc)
	var statements []MapOfInterfaces
	statementInBytes, err := json.Marshal(oldDoc["Statement"])
	if err != nil {
		return "", err
	}
	json.Unmarshal(statementInBytes, &statements)

	oidcRoleArn := gjson.Get(policyDocument, "Statement.0.Principal.Federated").String()
	issuerUrlWithProtocol := getIssuerUrlFromProviderArn(oidcRoleArn)

	key := fmt.Sprintf("%s:sub", issuerUrlWithProtocol)
	trustIdentity := fmt.Sprintf(AWS_TRUST_IDENTITY_SUBJECT, serviceAccountNamespace, serviceAccountName)
	statement := statements[0]

	statementInBytes, err = json.Marshal(statement)
	if err != nil {
		return "", err
	}
	identities := gjson.Get(string(statementInBytes), "Condition.StringEquals").Map()

	var newIdentities []string
	val, ok := identities[key]
	if ok {
		for _, identity := range val.Array() {
			if identity.Str != trustIdentity {
				newIdentities = append(newIdentities, identity.Str)
			}
		}
	}

	// The reason we use this way is because if newIdentities is empty and Marshal will give a null which break policy regulation
	var conditions MapOfInterfaces
	if len(newIdentities) == 0 {
		conditions = MapOfInterfaces{
			"StringEquals": map[string][]string{
				issuerUrlWithProtocol + ":aud": []string{AWS_DEFAULT_AUDIENCE},
			},
		}
	} else {
		conditions = MapOfInterfaces{
			"StringEquals": map[string][]string{
				issuerUrlWithProtocol + ":aud": []string{AWS_DEFAULT_AUDIENCE},
				issuerUrlWithProtocol + ":sub": newIdentities,
			},
		}
	}

	document := MakeAssumeRoleWithWebIdentityPolicyDocument(oidcRoleArn, conditions)

	newAssumeRolePolicyDocument := MakePolicyDocument(document)
	newPolicyDoc, err := json.Marshal(newAssumeRolePolicyDocument)
	if err != nil {
		return "", err
	}
	return string(newPolicyDoc), nil
}

// getIssuerUrlFromProviderArn parse issuerUrl from Arn: arn:aws:iam::${accountId}:oidc-provider/${issuerUrl}
func getIssuerUrlFromProviderArn(arn string) string {
	return arn[strings.Index(arn, "/")+1:]
}

func getIAMRoleNameFromIAMRoleArn(arn string) string {
	return arn[strings.LastIndex(arn, "/")+1:]
}

// MakeAssumeRoleWithWebIdentityPolicyDocument constructs a trust policy for given a web identity provider with given conditions
func MakeAssumeRoleWithWebIdentityPolicyDocument(providerARN string, condition MapOfInterfaces) MapOfInterfaces {
	return MapOfInterfaces{
		"Effect": "Allow",
		"Action": "sts:AssumeRoleWithWebIdentity",
		"Principal": map[string]string{
			"Federated": providerARN,
		},
		"Condition": condition,
	}
}

// MakePolicyDocument constructs a policy with given statements
func MakePolicyDocument(statements ...MapOfInterfaces) MapOfInterfaces {
	return MapOfInterfaces{
		"Version":   "2012-10-17",
		"Statement": statements,
	}
}

func (aws *AwsIAMForServiceAccount) isAnnotateOnly() bool {
	return aws.AnnotateOnly
}

type (
	// MapOfInterfaces is an alias for map[string]interface{}
	MapOfInterfaces = map[string]interface{}
)

type IAMRole struct {
	AssumeRolePolicyDocument MapOfInterfaces `json:",omitempty"`
}

type ConditionExistError struct {
	msg string
}

func (e *ConditionExistError) Error() string {
	return e.msg
}<|MERGE_RESOLUTION|>--- conflicted
+++ resolved
@@ -38,14 +38,9 @@
 	if err := aws.patchAnnotation(r, profile.Name, DEFAULT_SERVICE_ACCOUNT, addIAMRoleAnnotation, logger); err != nil {
 		return err
 	}
-<<<<<<< HEAD
-	logger.Info("Setting up iam roles and policy for service account.", "ServiceAccount", DEFAULT_SERVICE_ACCOUNT, "Role", aws.AwsIAMRole)
-	return aws.updateIAMForServiceAccount(profile.Name, DEFAULT_SERVICE_ACCOUNT, addServiceAccountInAssumeRolePolicy)
-=======
 
 	logger.Info("Setting up iam roles and policy for service account.", "ServiceAccount", DEFAULT_SERVICE_ACCOUNT, "Role", aws.AwsIAMRole)
 	return aws.updateIAMForServiceAccount(profile.Name, DEFAULT_SERVICE_ACCOUNT, addServiceAccountInAssumeRolePolicy, logger)
->>>>>>> 989c0afb
 }
 
 // RevokePlugin remove role in service account annotation and delete service account record in IAM trust relationship.
@@ -54,14 +49,9 @@
 	if err := aws.patchAnnotation(r, profile.Name, DEFAULT_SERVICE_ACCOUNT, removeIAMRoleAnnotation, logger); err != nil {
 		return err
 	}
-<<<<<<< HEAD
-	logger.Info("Clean up AWS IAM Role for Service Account.", "ServiceAccount", DEFAULT_SERVICE_ACCOUNT, "Role", aws.AwsIAMRole)
-	return aws.updateIAMForServiceAccount(profile.Name, DEFAULT_SERVICE_ACCOUNT, removeServiceAccountInAssumeRolePolicy)
-=======
 
 	logger.Info("Clean up AWS IAM Role for Service Account.", "ServiceAccount", DEFAULT_SERVICE_ACCOUNT, "Role", aws.AwsIAMRole)
 	return aws.updateIAMForServiceAccount(profile.Name, DEFAULT_SERVICE_ACCOUNT, removeServiceAccountInAssumeRolePolicy, logger)
->>>>>>> 989c0afb
 }
 
 // patchAnnotation will patch annotation to k8s service account in order to pair up with GCP identity
