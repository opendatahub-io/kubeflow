--- conflicted
+++ resolved
@@ -8,8 +8,4 @@
     spec:
       containers:
         - name: notebook-sample-v1
-<<<<<<< HEAD
-          image: kubeflownotebookswg/jupyter:v1.6.0-rc.0
-=======
-          image: kubeflownotebookswg/jupyter:latest
->>>>>>> 989c0afb
+          image: kubeflownotebookswg/jupyter:latest